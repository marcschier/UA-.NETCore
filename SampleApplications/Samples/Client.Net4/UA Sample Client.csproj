﻿<?xml version="1.0" encoding="utf-8"?>
<Project DefaultTargets="Build" xmlns="http://schemas.microsoft.com/developer/msbuild/2003" ToolsVersion="12.0">
  <PropertyGroup>
    <Configuration Condition=" '$(Configuration)' == '' ">Debug</Configuration>
    <Platform Condition=" '$(Platform)' == '' ">AnyCPU</Platform>
    <RestoreProjectStyle>PackageReference</RestoreProjectStyle>
    <AutoGenerateBindingRedirects>true</AutoGenerateBindingRedirects>
    <ProductVersion>9.0.30729</ProductVersion>
    <SchemaVersion>2.0</SchemaVersion>
    <ProjectGuid>{D7601329-530D-4537-B9B9-D9D53D5F81F6}</ProjectGuid>
    <OutputType>WinExe</OutputType>
    <AppDesignerFolder>Properties</AppDesignerFolder>
    <RootNamespace>Opc.Ua.Sample</RootNamespace>
    <AssemblyName>Opc.Ua.SampleClient</AssemblyName>
    <ApplicationIcon>App.ico</ApplicationIcon>
    <StartupObject>Opc.Ua.Sample.Program</StartupObject>
    <FileUpgradeFlags>
    </FileUpgradeFlags>
    <OldToolsVersion>3.5</OldToolsVersion>
    <UpgradeBackupLocation>
    </UpgradeBackupLocation>
    <TargetFrameworkVersion>v4.6</TargetFrameworkVersion>
    <SignAssembly>false</SignAssembly>
    <AssemblyOriginatorKeyFile>
    </AssemblyOriginatorKeyFile>
    <ApplicationManifest>app.manifest</ApplicationManifest>
    <TargetFrameworkProfile />
  </PropertyGroup>
  <PropertyGroup Condition=" '$(Configuration)|$(Platform)' == 'Debug|AnyCPU' ">
    <DebugSymbols>true</DebugSymbols>
    <DebugType>full</DebugType>
    <Optimize>false</Optimize>
    <OutputPath>bin\Debug\</OutputPath>
    <DefineConstants>DEBUG;TRACE</DefineConstants>
    <ErrorReport>prompt</ErrorReport>
    <WarningLevel>4</WarningLevel>
    <UseVSHostingProcess>false</UseVSHostingProcess>
    <PlatformTarget>AnyCPU</PlatformTarget>
    <Prefer32Bit>false</Prefer32Bit>
  </PropertyGroup>
  <PropertyGroup Condition=" '$(Configuration)|$(Platform)' == 'Release|AnyCPU' ">
    <DebugType>pdbonly</DebugType>
    <Optimize>true</Optimize>
    <OutputPath>bin\Release\</OutputPath>
    <DefineConstants>TRACE</DefineConstants>
    <ErrorReport>prompt</ErrorReport>
    <WarningLevel>4</WarningLevel>
    <UseVSHostingProcess>false</UseVSHostingProcess>
    <PlatformTarget>AnyCPU</PlatformTarget>
    <Prefer32Bit>false</Prefer32Bit>
  </PropertyGroup>
  <ItemGroup>
    <Reference Include="System" />
    <Reference Include="System.configuration" />
    <Reference Include="System.Configuration.Install" />
    <Reference Include="System.Core">
      <RequiredTargetFramework>3.5</RequiredTargetFramework>
    </Reference>
    <Reference Include="System.Data" />
    <Reference Include="System.Deployment" />
    <Reference Include="System.Drawing" />
    <Reference Include="System.IdentityModel">
      <RequiredTargetFramework>3.0</RequiredTargetFramework>
    </Reference>
    <Reference Include="System.Runtime.Serialization" />
    <Reference Include="System.ServiceModel" />
    <Reference Include="System.Windows.Forms" />
    <Reference Include="System.Xml" />
  </ItemGroup>
  <ItemGroup>
    <Compile Include="CustomTransportChannel.cs" />
    <Compile Include="Program.cs" />
    <Compile Include="Properties\AssemblyInfo.cs" />
    <EmbeddedResource Include="Properties\Resources.resx">
      <Generator>ResXFileCodeGenerator</Generator>
      <LastGenOutput>Resources.Designer.cs</LastGenOutput>
      <SubType>Designer</SubType>
    </EmbeddedResource>
    <Compile Include="Properties\AssemblyVersionInfo.cs" />
    <Compile Include="Properties\Resources.Designer.cs">
      <AutoGen>True</AutoGen>
      <DependentUpon>Resources.resx</DependentUpon>
      <DesignTime>True</DesignTime>
    </Compile>
    <Content Include="App.config">
      <SubType>Designer</SubType>
    </Content>
    <EmbeddedResource Include="SampleClientForm.resx">
      <DependentUpon>SampleClientForm.cs</DependentUpon>
      <SubType>Designer</SubType>
    </EmbeddedResource>
    <EmbeddedResource Include="App.ico">
      <CopyToOutputDirectory>Always</CopyToOutputDirectory>
    </EmbeddedResource>
    <Content Include="Opc.Ua.SampleClient.Config.xml">
      <CopyToOutputDirectory>Always</CopyToOutputDirectory>
      <SubType>Designer</SubType>
    </Content>
    <Content Include="Opc.Ua.SampleClient.Endpoints.xml">
      <CopyToOutputDirectory>Always</CopyToOutputDirectory>
    </Content>
    <Content Include="Properties\Settings.settings">
      <Generator>SettingsSingleFileGenerator</Generator>
      <LastGenOutput>Settings.Designer.cs</LastGenOutput>
    </Content>
    <Compile Include="Properties\Settings.Designer.cs">
      <AutoGen>True</AutoGen>
      <DependentUpon>Settings.settings</DependentUpon>
      <DesignTimeSharedInput>True</DesignTimeSharedInput>
    </Compile>
    <Compile Include="SampleClientForm.cs">
      <SubType>Form</SubType>
    </Compile>
    <Compile Include="SampleClientForm.Designer.cs">
      <DependentUpon>SampleClientForm.cs</DependentUpon>
    </Compile>
  </ItemGroup>
  <ItemGroup>
    <ProjectReference Include="..\..\..\Stack\Opc.Ua.Core\Opc.Ua.Core.csproj">
      <Project>{d918c0f6-39bd-4ed0-8323-e5a2eb9a85da}</Project>
      <Name>Opc.Ua.Core</Name>
    </ProjectReference>
    <ProjectReference Include="..\..\SDK\Opc.Ua.Client\Opc.Ua.Client.csproj">
      <Project>{15100583-bfef-431b-a1ea-1e5a843a39b1}</Project>
      <Name>Opc.Ua.Client</Name>
    </ProjectReference>
    <ProjectReference Include="..\..\SDK\Opc.Ua.Configuration\Opc.Ua.Configuration.csproj">
      <Project>{a39614ca-8ebe-4408-a9d2-38c7e5ae2a1d}</Project>
      <Name>Opc.Ua.Configuration</Name>
    </ProjectReference>
    <ProjectReference Include="..\..\SDK\Opc.Ua.Server\Opc.Ua.Server.csproj">
      <Project>{6c449a1e-244e-4515-9949-a7e22012537c}</Project>
      <Name>Opc.Ua.Server</Name>
    </ProjectReference>
    <ProjectReference Include="..\ClientControls.Net4\UA Client Controls.csproj">
      <Project>{A247D2EE-14FC-463D-A9BA-6CFF1EF22B7A}</Project>
      <Name>UA Client Controls</Name>
      <Private>True</Private>
    </ProjectReference>
    <ProjectReference Include="..\Controls.Net4\UA Sample Controls.csproj">
      <Project>{92AE819B-4938-4502-AC32-67063F9893CD}</Project>
      <Name>UA Sample Controls</Name>
      <Private>True</Private>
    </ProjectReference>
    <ProjectReference Include="..\Opc.Ua.Sample\Opc.Ua.Sample.csproj">
      <Project>{bcb915b6-b5c3-45bc-9c8b-f43008df0c14}</Project>
      <Name>Opc.Ua.Sample</Name>
    </ProjectReference>
  </ItemGroup>
  <ItemGroup>
    <Content Include="app.manifest" />
  </ItemGroup>
  <ItemGroup>
    <PackageReference Include="System.Net.Http">
      <Version>4.3.3</Version>
    </PackageReference>
  </ItemGroup>
<<<<<<< HEAD
  <ItemGroup>
    <PackageReference Include="System.Diagnostics.DiagnosticSource">
      <Version>4.4.1</Version>
    </PackageReference>
  </ItemGroup>
=======
  <PropertyGroup>
    <RuntimeIdentifier>win7-x64</RuntimeIdentifier>
    <BaseNuGetRuntimeIdentifier>win7-x64</BaseNuGetRuntimeIdentifier>
  </PropertyGroup>
>>>>>>> 004e6135
  <Import Project="$(MSBuildBinPath)\Microsoft.CSharp.targets" />
  <!-- To modify your build process, add your task inside one of the targets below and uncomment it. 
       Other similar extension points exist, see Microsoft.Common.targets.
  <Target Name="BeforeBuild">
  </Target>
  <Target Name="AfterBuild">
  </Target>
  -->
  <PropertyGroup>
    <PostBuildEvent>
    </PostBuildEvent>
    <PreBuildEvent>
    </PreBuildEvent>
  </PropertyGroup>
</Project><|MERGE_RESOLUTION|>--- conflicted
+++ resolved
@@ -155,18 +155,15 @@
       <Version>4.3.3</Version>
     </PackageReference>
   </ItemGroup>
-<<<<<<< HEAD
   <ItemGroup>
     <PackageReference Include="System.Diagnostics.DiagnosticSource">
       <Version>4.4.1</Version>
     </PackageReference>
   </ItemGroup>
-=======
   <PropertyGroup>
     <RuntimeIdentifier>win7-x64</RuntimeIdentifier>
     <BaseNuGetRuntimeIdentifier>win7-x64</BaseNuGetRuntimeIdentifier>
   </PropertyGroup>
->>>>>>> 004e6135
   <Import Project="$(MSBuildBinPath)\Microsoft.CSharp.targets" />
   <!-- To modify your build process, add your task inside one of the targets below and uncomment it. 
        Other similar extension points exist, see Microsoft.Common.targets.
@@ -174,7 +171,6 @@
   </Target>
   <Target Name="AfterBuild">
   </Target>
-  -->
   <PropertyGroup>
     <PostBuildEvent>
     </PostBuildEvent>
