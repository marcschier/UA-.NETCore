--- conflicted
+++ resolved
@@ -346,7 +346,6 @@
         /// <summary>
         /// Writes an informational message to the trace log.
         /// </summary>
-<<<<<<< HEAD
         public static void TraceDebug(string format, params object[] args)
         {
 #if DEBUG
@@ -354,12 +353,6 @@
 #else
             Trace((int)TraceMasks.OperationDetail, format, args);
 #endif
-=======
-        [Conditional("DEBUG")]
-        public static void TraceDebug(string format, params object[] args)
-        {
-            Trace((int)TraceMasks.OperationDetail, format, args);
->>>>>>> 5067b947
         }
 
         /// <summary>
